%YAML 1.1
---
$schema: http://stsci.edu/schemas/asdf/asdf-schema-1.0.0
id: "http://stsci.edu/schemas/roman_datamodel/core.schema"
type: object
properties:
  meta:
    type: object
    properties:
      aperture:
        title: Aperture information
        type: object
        properties:
          name:
            title: PRD science aperture used
            type: string
          position_angle:
            title: "[deg] Position angle of aperture used"
            type: number
      calibration_software_version:
        title: Calibration software version number
        type: string
      coordinates:
        title: Information about the coordinates in the file
        type: object
        properties:
          reference_frame:
            title: Name of the coordinate reference frame
            type: string
            default: ICRS
            enum: [ ICRS ]
#      dither:
#        title: Dither information
#        type: object
#        properties:
#          primary_type:
#            title: Primary dither pattern type
#            type: string
#          position_number:
#            title: Position number in primary pattern
#            type: integer
#          pattern_start:
#            title: Starting point in pattern
#            type: integer
#          total_points:
#            title: Total number of points in pattern
#            type: integer
#          dither_points:
#            title: Total number of points in image dither pattern
#            type: integer
#          pattern_size:
#            title: "Primary dither pattern size"
#            type: string
#          subpixel_number:
#            title: Subpixel pattern number
#            type: integer
#          subpixel_total_points:
#            title: Total number of points in subpixel pattern
#            type: integer
#          subpixel_dither_pattern:
#            title: subpixel dither pattern
#            type: string
#          x_offset:
#            title: x offset from pattern starting position
#            type: number
#          y_offset:
#            title: y offset from pattern starting position
#            type: number
#          direction:
#            title: Direction of dither pattern offsets
#            type: string
      ephemeris:
        title: Ephemeris data information
        type: object
        properties:
          earth_angle:
            title: "Earth Angle [radians]"
            type: number
          moon_angle:
            title: "Moon Angle [radians]"
            type: number
          sun_angle:
            title: "Sun Angle [radians]"
            type: number
          type:
            title: Definitive or Predicted
            type: string
          time:
            title: UTC time of position and velocity vectors in ephemeris (MJD)
            type: number
          spatial_x:
            title: "[km] X spatial coordinate of Roman"
            type: number
          spatial_y:
            title: "[km] Y spatial coordinate of Roman"
            type: number
          spatial_z:
            title: "[km] Z spatial coordinate of Roman"
            type: number
          velocity_x:
            title: "[km/s] X component of Roman velocity"
            type: number
          velocity_y:
            title: "[km/s] Y component of Roman velocity"
            type: number
          velocity_z:
            title: "[km/s] Z component of Roman velocity"
            type: number
      exposure:
        title: Exposure parameters
        type: object
        properties:
          count:
            title: Running count of exposures in visit
            type: number
          type:
            title: Type of data in the exposure
            type: string
            enum:
              [ # Wide Field Imager
                WFI_IMAGE, WFI_GRISM, WFI_PRISM, WFI_DARK, WFI_WSM_ACQ1, WFI_WSM_ACQ2,
                WFI_WSM_TRACK, WFI_WFSC, DEFOCUS_MODERATE, DEFOCUS_LARGE,

                # Wide Field Imager & Coronagraph Instrument
                WFI_WIM_ACQ, WFI_WIM_TRACK, WFI_PARALLEL,

                # Wide Field Imager & Relative Calibration System
                WFI_FLAT_EXTERNAL, WFI_FLAT_INTERNAL,

                # Relative Calibration System
                WFI_RCS
              ]
          start_time:
            title: UTC exposure start time
            type: number
          mid_time:
            title: UTC exposure mid time
            type: number
          end_time:
            title: UTC exposure end time
            type: number
          start_time_mjd:
            title: "[d] exposure start time in MJD"
            type: number
          mid_time_mjd:
            title: "[d] exposure mid time in MJD"
            type: number
          end_time_mjd:
            title: "[d] exposure end time in MJD"
            type: number
          start_time_tdb:
            title: "[d] TDB time of exposure start in MJD"
            type: number
          mid_time_tdb:
            title: "[d] TDB time of exposure mid in MJD"
            type: number
          end_time_tdb:
            title: "[d] TDB time of exposure end in MJD"
            type: number
          start_time_eng:
            title: UTC exposure start time from engineering data
            type: string
          ngroups:
            title: Number of groups in integration
            type: integer
          nframes:
            title: Number of frames per group
            type: integer
          data_problem:
            title: Science telemetry indicated a problem
            type: boolean
          gain_factor:
            title: Gain scale factor
            type: number
          integration_time:
            title: "[s] Effective integration time"
            type: number
          elapsed_exposure_time:
            title: "[s] Total elapsed exposure time"
            type: number
          nints:
            title: Number of integrations in exposure
            type: integer
          integration_start:
            title: Starting integration number in this segment
            type: integer
          integration_end:
            title: Ending integration number in this segment
            type: integer
          frame_divisor:
            title: Divisor applied to frame-averaged groups
            type: integer
          groupgap:
            title: Number of frames dropped between groups
            type: integer
          nsamples:
            title: Number of A/D samples per pixel
            type: integer
          sample_time:
            title: "[us] Time between samples"
            type: number
          frame_time:
            title: "[s] Time between frames"
            type: number
          group_time:
            title: "[s] Time between groups"
            type: number
          exposure_time:
            title: "[s] Effective exposure time"
            type: number
          effective_exposure_time:
            title: "[s] Effective exposure time"
            type: number
          duration:
            title: "[s] Total duration of exposure"
            type: number
          nresets_at_start:
            title: Number of resets at start of exposure
            type: integer
          datamode:
            title: post-processing method used in FPAP
            type: integer
      filename:
        title: Name of the file
        type: string
      date:
        title: Date this file was created (UTC)
        tag: tag:stsci.edu:asdf/time/time-1.1.0
      guidestar:
        title: Guide star information
        type: object
        properties:
          gs_start_time:
            title: UTC time when guide star activity started
            type: string
          gs_stop_time:
            title: UTC time when guide star activity completed
            type: string
          gs_id:
            title: guide star identifier
            type: string
          gs_ra:
            title: guide star right ascension
            type: number
          gs_dec:
            title: guide star declination
            type: number
          gs_ura:
            title: guide star right ascension uncertainty
            type: number
          gs_udec:
            title: guide star declination uncertainty
            type: number
          gs_mag:
            title: guide star magnitude in FGS detector
            type: number
          gs_umag:
            title: guide star magnitude uncertainty
            type: number
          gs_pcs_mode:
            title: Pointing Control System mode
            type: string
          gs_function_start_time:
            title: Observatory UTC time at guider function start
            type: string
          gs_function_end_time:
            title: Observatory UTC time at guider function end
            type: string
          data_start:
            title: MJD start time of guider data within this file
            type: number
          data_end:
            title: MJD end time of guider data within this file
            type: number
          gs_acq_exec_stat:
            title: Guide star acquisition execution status
            type: string
          gs_ctd_x:
            title: "[arcsec] guide star centroid x position in FGS ideal frame"
            type: number
          gs_ctd_y:
            title: "[arcsec] guide star centroid y position in FGS ideal frame"
            type: number
          gs_ctd_ux:
            title: uncertainty in the x position of the centroid
            type: number
          gs_ctd_uy:
            title: uncertainty in the y position of the centroid
            type: number
          gs_epoch:
            title: Epoch of guide star coordinates
            type: string
          gs_mura:
            title: Guide star IRCS right ascension proper motion
            type: number
          gs_mudec:
            title: Guide star IRCS declination proper motion
            type: number
          gs_para:
            title: Guide star annual parallax
            type: number
          gs_window_xstart:
            title: Guide window x position
            type: number
          gs_window_ystart:
            title: Guide window y position
            type: number
          gs_window_xsize:
            title: Guide star window size in x
            type: number
          gs_window_ysize:
            title: Guide star window size in y
            type: number
      instrument:
        title: Instrument configuration information
        type: object
        properties:
          name:
            title: Instrument used to acquire the data
            type: string
            enum: [WFI]
          detector:
            title: Name of detector used to acquire the data
            type: string
            enum: [WFI01, WFI02, WFI03, WFI04, WFI05, WFI06, WFI07, WFI08, WFI09,
                   WFI10, WFI11, WFI12, WFI13, WFI14, WFI15, WFI16, WFI17, WFI18]
          optical_element:
            title: Name of the filter element used
            type: string
<<<<<<< HEAD
            enum: [F062, F087, F106, F129, W146, F158, F184, GRISM, PRISM, DARK, ENGINEERING]
        required: [detector, name]
=======
            enum: [F062, F087, F106, F129, W146, F158, F184, F213, GRISM, PRISM, DARK]
        required: [detector, optical_element, name]
>>>>>>> 4526ab5b
      model_type:
        title: Type of data model
        type: string
      observation:
        title: Observation identifiers
        type: object
        properties:
          date:
            title: "[yyyy-mm-dd] UTC date at start of exposure"
            type: string
          time:
            title: "[hh:mm:ss.sss] UTC time at start of exposure"
            type: string
          date_beg:
            type: string
            title: "Date-time start of exposure"
            # Despite what the title might lead you to believe, this keyword
            # actually contains a full datetime string.
          date_end:
            type: string
            title: "Date-time end of exposure"
            # Despite what the title might lead you to believe, this keyword
            # actually contains a full datetime string.
          obs_id:
            title: Programmatic observation identifier
            type: string
          visit_id:
            title: Visit identifier
            type: string
          program_number:
            title: Program number
            type: string
          execution_plan_number:
            title: Execution plan number
            type: string
          pass_number:
            title: Pass number (within execution plan)
            type: string
          leg_number:
            title: Leg Number (within pass)
            type: string
          observation_number:
            title: Observation number
            type: string
          visit_number:
            title: Visit number
            type: string
          visit_group:
            title: Visit group identifier
            type: string
          activity_id:
            title: Activity identifier
            type: string
          exposure_number:
            title: Exposure request number
            type: string
          template:
            title: Observation template used
            type: string
          observation_label:
            title: Proposer label for the observation
            type: string
          observation_folder:
            title: Name of the APT observation folder
            type: string
          ma_table_name:
            title: Identifier for the multi-accumulation table used
            type: string
      origin:
        title: Organization responsible for creating file
        type: string
      photometry:
        title: Photometry information
        type: object
        properties:
          conversion_megajanskys:
            title: Flux density (MJy/steradian) producing 1 cps
            type: number
          conversion_microjanskys:
            title: Flux density (uJy/arcsec2) producing 1 cps
            type: number
          pixelarea_steradians:
            title: Nominal pixel area in steradians
            type: number
          pixelarea_arcsecsq:
            title: Nominal pixel area in arcsec^2
            type: number
      pointing:
        title: Spacecraft pointing information
        type: object
        properties:
          ra_v1:
            title: "[deg] RA of telescope V1 axis"
            type: number
          dec_v1:
            title: "[deg] Dec of telescope V1 axis"
            type: number
          pa_v3:
            title: "[deg] Position angle of telescope V3 axis"
            type: number
      prd_software_version:
        title: S&OC PRD version number used in data processing
        type: string
      program:
        title: Program information
        type: object
        properties:
          title:
            title: Proposal title
            type: string
          pi_name:
            title: Principal investigator name
            type: string
          category:
            title: Program category
            type: string
          sub_category:
            title: Program sub-category
            type: string
          science_category:
            title: Science category assigned during TAC process
            type: string
          continuation_id:
            title: Continuation of previous program
            type: integer
      target:
        title: Target information
        type: object
        properties:
          proposer_name:
            title: Proposer's name for the target
            type: string
          catalog_name:
            title: Standard astronomical catalog name for target
            type: string
          type:
            title: Type of target (fixed, moving, generic)
            type: string
          ra:
            title: Target RA at mid time of exposure
            type: number
          dec:
            title: Target Dec at mid time of exposure
            type: number
          ra_uncertainty:
            title: Target RA uncertainty
            type: number
          dec_uncertainty:
            title: Target Dec uncertainty
            type: number
          proper_motion_ra:
            title: Target proper motion in RA
            type: number
          proper_motion_dec:
            title: Target proper motion in Dec
            type: number
          proper_motion_epoch:
            title: Target proper motion epoch
            type: string
          proposer_ra:
            title: Proposer's target RA
            type: number
          proposer_dec:
            title: Proposer's target Dec
            type: number
          source_type_apt:
            title: Source type from APT (point/extended)
            type: string
            enum: [ EXTENDED, POINT, UNKNOWN ]
          source_type:
            title: Source type used for calibration
            type: string
            enum: [ EXTENDED, POINT, UNKNOWN ]
      telescope:
        title: Telescope used to acquire the data
        type: string
        enum: [ROMAN]
      velocity_aberration:
        title: Velocity aberration correction information
        type: object
        properties:
          ra_offset:
            title: Velocity aberration right ascension offset
            type: number
          dec_offset:
            title: Velocity aberration declination offset
            type: number
          scale_factor:
            title: Velocity aberration scale factor
            type: number
      visit:
        title: Visit information
        type: object
        properties:
          engineering_quality:
            title: Engineering data quality indicator from EngDB
            type: string
            enum: [OK, SUSPECT]
          pointing_engdb_quality:
            title: Quality of pointing information from EngDB
            type: string
            enum: [CALCULATED, PLANNED]
          type:
            title: Visit type
            type: string
          start_time:
            title: UTC visit start time
            type: string
          end_time:
            title: UTC visit end time
            type: string
          status:
            title: Status of a visit
            type: string
          total_exposures:
            title: Total number of planned exposures in visit
            type: integer
          internal_target:
            title: At least one exposure in visit is internal
            type: boolean
      wcsinfo:
        title: WCS parameters
        type: object
        properties:
          v2_ref:
            title: "[arcsec] Telescope v2 coordinate of the reference point"
            type: number
          v3_ref:
            title: "[arcsec] Telescope v3 coordinate of the reference point"
            type: number
          vparity:
            title: Relative sense of rotation between Ideal xy and V2V3
            type: integer
          v3yangle:
            title: "[deg] Angle from V3 axis to Ideal y axis"
            type: number
          ra_ref:
            title: "[deg] Right ascension of the reference point"
            type: number
          dec_ref:
            title: "[deg] Declination of the reference point"
            type: number
          roll_ref:
            title: "[deg] V3 roll angle at the ref point (N over E)"
            type: number
    required: [date, instrument, telescope]<|MERGE_RESOLUTION|>--- conflicted
+++ resolved
@@ -327,13 +327,8 @@
           optical_element:
             title: Name of the filter element used
             type: string
-<<<<<<< HEAD
-            enum: [F062, F087, F106, F129, W146, F158, F184, GRISM, PRISM, DARK, ENGINEERING]
+            enum: [F062, F087, F106, F129, W146, F158, F184, F213, GRISM, PRISM, DARK]
         required: [detector, name]
-=======
-            enum: [F062, F087, F106, F129, W146, F158, F184, F213, GRISM, PRISM, DARK]
-        required: [detector, optical_element, name]
->>>>>>> 4526ab5b
       model_type:
         title: Type of data model
         type: string
