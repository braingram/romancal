--- conflicted
+++ resolved
@@ -1,10 +1,6 @@
 #! /usr/bin/env python
 
 from roman_datamodels import datamodels as rdd
-<<<<<<< HEAD
-from roman_datamodels import maker_utils
-=======
->>>>>>> b2a8e4ab
 
 from romancal.stpipe import RomanStep
 
@@ -25,7 +21,6 @@
 
     def process(self, input_model):
         # Open the input data model
-<<<<<<< HEAD
         if not isinstance(input_model, rdd.DataModel):
             input_model = rdd.open(input_model)
         # Get the name of the dark reference file to use
@@ -54,46 +49,9 @@
 
         # Save dark data to file
         if self.dark_output is not None:
-            dark_model.save(self.dark_output)  # not clear to me that this makes any sense
+            dark_model.save(self.dark_output)
+            # not clear to me that this makes any sense for Roman
         dark_model.close()
-=======
-        with rdd.open(input) as input_model:
-            # Get the name of the dark reference file to use
-            self.dark_name = self.get_reference_file(input_model, "dark")
-            self.log.info("Using DARK reference file %s", self.dark_name)
-
-            # Open dark model
-            dark_model = rdd.open(self.dark_name)
-
-            # Temporary patch to utilize stcal dark step until MA table support
-            # is fully implemented
-            if "ngroups" not in dark_model.meta.exposure:
-                dark_model.meta.exposure["ngroups"] = dark_model.data.shape[0]
-            if "nframes" not in dark_model.meta.exposure:
-                dark_model.meta.exposure["nframes"] = input_model.meta.exposure.nframes
-            if "groupgap" not in dark_model.meta.exposure:
-                dark_model.meta.exposure[
-                    "groupgap"
-                ] = input_model.meta.exposure.groupgap
-
-            # Do the dark correction
-
-            # out_data, dark_data = dark_sub.do_correction(
-            #     input_model, dark_model, self.dark_output
-            # )
-            # this is somewhat committed to doing a deep copy.
-            out_data = input_model
-            out_data.data -= dark_model.data
-            out_data.pixeldq |= dark_model.dq
-            out_data.meta.cal_step.dark = "COMPLETE"
-
-            # Save dark data to file
-            if self.dark_output is not None:
-                dark_model.save(
-                    self.dark_output
-                )  # not clear to me that this makes any sense
-            dark_model.close()
->>>>>>> b2a8e4ab
 
         if self.save_results:
             try:
